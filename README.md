# Zabbix MySQL/PostgreSQL backup

<<<<<<< HEAD
This is a MySQL database backup script for the [Zabbix](http://www.zabbix.com/) monitoring software from version 1.3.1 up to 4.0.
=======
This is a MySQL/PostgreSQL database backup script for the [Zabbix](http://www.zabbix.com/) monitoring software from version 1.3.1 up to 3.0.7.
>>>>>>> 2b9506de

## Download

Download the latest (stable) release here:

https://github.com/maxhq/zabbix-backup/releases/latest

## More informations

Please see the [Project Wiki](https://github.com/maxhq/zabbix-backup/wiki).

## Version history

**0.8.2 (2016-09-08)**

- NEW: Option -x to use XZ instead of GZ for compression (Jonathan Wright)
- NEW: Option -0 for "no compression"
- FIX: Evil space was masking end of here-document (fixed in #8 by @msjmeyer)
- FIX: Prevent "Warning: Using a password on the command line interface can be insecure."

**0.8.1 (2016-07-11)**

- ENH: Added Zabbix 3.0.x tables to list (added & tested by Ruslan Ohitin)

**0.8.0 (2016-01-22)**

- FIX: Only invoke `dig` if available
- ENH: Option -c to use a MySQL config ("options") file (suggested by Daniel Schneller)
- ENH: Option -r to rotate backup files (Daniel Schneller)
- ENH: Add database version to filename if available
- ENH: Add quiet mode. IP reverse lookup optional (Daniel Schneller)
- ENH: Bash related fixes (Misu Moldovan)
- CHG: Default output directory is now $PWD instead of script dir

**0.7.1 (2015-01-27)**

- NEW: Parsing of commandline arguments implemented
- ENH: Try reverse lookup of IPs and include hostname/IP in filename
- REV: Stop if database password is wrong

**0.7.0 (2014-10-02)**

- ENH: Complete overhaul to make script work with lots of Zabbix versions

**0.6.0 (2014-09-15)**

- REV: Updated the table list for use with zabbix v2.2.3

**0.5.0 (2013-05-13)**

- NEW: Added table list comparison between database and script

**0.4.0 (2012-03-02)**

- REV: Incorporated mysqldump options (suggested by Jonathan Bayer)

**0.3.0 (2012-02-06)**

- ENH: Backup of Zabbix 1.9.x / 2.0.0, removed unnecessary use of
  variables (DATEBIN etc) for commands that use to be in $PATH

**0.2.0 (2011-11-05)**<|MERGE_RESOLUTION|>--- conflicted
+++ resolved
@@ -1,10 +1,6 @@
 # Zabbix MySQL/PostgreSQL backup
 
-<<<<<<< HEAD
-This is a MySQL database backup script for the [Zabbix](http://www.zabbix.com/) monitoring software from version 1.3.1 up to 4.0.
-=======
-This is a MySQL/PostgreSQL database backup script for the [Zabbix](http://www.zabbix.com/) monitoring software from version 1.3.1 up to 3.0.7.
->>>>>>> 2b9506de
+This is a MySQL/PostgreSQL database backup script for the [Zabbix](http://www.zabbix.com/) monitoring software from version 1.3.1 up to 4.0.
 
 ## Download
 
