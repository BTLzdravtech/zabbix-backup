--- conflicted
+++ resolved
@@ -217,11 +217,7 @@
         [ "$DBTYPE" == "mysql" ] && searchstr="mysql"
         [ "$DBTYPE" == "psql" ] && searchstr="postgres"
         sock=$(netstat -axn | grep -m1 "$searchstr" | sed -r 's/^.*\s+([^ ]+)$/\1/')
-<<<<<<< HEAD
-        if [[ ! -z "$sock" && -S $sock ]]; then DBSOCKET="$sock"; DBHOST=""; fi
-=======
-        if [[ -n "$sock" && -S $sock ]]; then DBSOCKET="$sock"; DBHOST=""; else DBHOST="${DBHost}"; fi
->>>>>>> 9bd379c7
+        if [[ -n "$sock" && -S $sock ]]; then DBSOCKET="$sock"; DBHOST=""; fi
     else
         DBSOCKET="$(/usr/bin/awk -F'=' '/^DBSocket/{ print $2 }' "${ZBX_CONFIG}")"
     fi
@@ -327,21 +323,12 @@
 Configuration:
  - type:     $DBTYPE
 EOF
-<<<<<<< HEAD
-    [ ! -z "$MYSQL_CONFIG" ] && echo " - cfg file: $MYSQL_CONFIG"
-    [ ! -z "$DBHOST" ]       && echo " - host:     $DBHOST ($DBHOSTNAME)" && echo " - port:     $DBPORT"
-    [ ! -z "$DBSOCKET" ]     && echo " - socket:   $DBSOCKET"
-    [ ! -z "$DBNAME" ]       && echo " - database: $DBNAME"
-    [ ! -z "$DBUSER" ]       && echo " - user:     $DBUSER"
-    [ ! -z "$DUMPDIR" ]      && echo " - output:   $DUMPDIR"
-=======
     [ -n "$MYSQL_CONFIG" ] && echo " - cfg file: $MYSQL_CONFIG"
-    [ -n "$DBHOST" ] && echo " - host:     $DBHOST ($DBHOSTNAME)" && echo " - port:     $DBPORT"
-    [ -n "$DBSOCKET" ] && echo " - socket:   $DBSOCKET"
-    [ -n "$DBNAME" ] && echo " - database: $DBNAME"
-    [ -n "$DBUSER" ] && echo " - user:     $DBUSER"
-    [ -n "$DUMPDIR" ] && echo " - output:   $DUMPDIR"
->>>>>>> 9bd379c7
+    [ -n "$DBHOST" ]       && echo " - host:     $DBHOST ($DBHOSTNAME)" && echo " - port:     $DBPORT"
+    [ -n "$DBSOCKET" ]     && echo " - socket:   $DBSOCKET"
+    [ -n "$DBNAME" ]       && echo " - database: $DBNAME"
+    [ -n "$DBUSER" ]       && echo " - user:     $DBUSER"
+    [ -n "$DUMPDIR" ]      && echo " - output:   $DUMPDIR"
 fi
 
 #
